"""
Research and Web Capabilities for PAN

This module provides PAN with the ability to gather information from the internet, 
manage opinions, track user affinity, and access web APIs for real-time data like
weather and news. It serves as PAN's connection to external data sources.
"""

import requests
<<<<<<< HEAD
from bs4 import BeautifulSoup
import pan_settings

# Free Web Search using DuckDuckGo with Google Fallback
def live_search(query):
    response = duckduckgo_search(query)
    if "Error" in response or "Sorry" in response:
        print("DuckDuckGo failed, trying Google...")
        response = google_search(query)
    return response

# DuckDuckGo Search
def duckduckgo_search(query):
    headers = {
        "User-Agent": "Mozilla/5.0 (Windows NT 10.0; Win64; x64) AppleWebKit/537.36 (KHTML, like Gecko) Chrome/91.0.4472.124 Safari/537.36"
    }
    search_url = f"https://html.duckduckgo.com/html?q={query.replace(' ', '+')}"
    response = requests.get(search_url, headers=headers)

    if response.status_code == 200:
        soup = BeautifulSoup(response.text, 'html.parser')
        results = []
        for a in soup.find_all('a', class_='result__a', href=True):
            results.append(a.get_text())

        if results:
            return f"Top search result: {results[0]}"
        else:
            return "Sorry, I couldn't find anything useful."

    return "Error: Could not connect to DuckDuckGo."

# Google Search (Fallback)
def google_search(query):
    headers = {
        "User-Agent": "Mozilla/5.0 (Windows NT 10.0; Win64; x64) AppleWebKit/537.36 (KHTML, like Gecko) Chrome/91.0.4472.124 Safari/537.36"
    }
    search_url = f"https://www.google.com/search?q={query.replace(' ', '+')}"
    response = requests.get(search_url, headers=headers)

    if response.status_code == 200:
        soup = BeautifulSoup(response.text, 'html.parser')
        results = []
        for g in soup.find_all('h3'):
            results.append(g.get_text())

        if results:
            return f"Top Google search result: {results[0]}"
        else:
            return "Sorry, I couldn't find anything useful."

    return "Error: Could not connect to Google."

# Archive for past news (implemented)
def list_news_archive():
    archive = [
        "NASA's Artemis mission launches successfully.",
        "OpenAI releases GPT-5 with enhanced capabilities.",
        "Global temperatures hit record highs in 2025."
    ]
    return "Here's a brief news archive: " + ", ".join(archive)

# Weather functionality (uses OpenWeatherMap API)
def get_weather(city="Kelso", country_code="US"):
    api_key = pan_settings.OPENWEATHERMAP_API_KEY
    if not api_key:
        return "Weather API key is missing in settings."
    
    url = f"http://api.openweathermap.org/data/2.5/weather?q={city},{country_code}&appid={api_key}&units=metric"
=======
import sqlite3
from pan_config import (
    DATABASE_PATH,
    WEATHER_API_KEY,
    NEWS_API_KEY,
    DEFAULT_CITY,
    DEFAULT_COUNTRY_CODE
)

# Database setup for long-term memory
conn = sqlite3.connect(DATABASE_PATH)
cursor = conn.cursor()
cursor.execute('''CREATE TABLE IF NOT EXISTS memories (id INTEGER PRIMARY KEY, category TEXT, content TEXT)''')
cursor.execute('''CREATE TABLE IF NOT EXISTS opinions (id INTEGER PRIMARY KEY, topic TEXT, opinion TEXT, strength INTEGER)''')
cursor.execute('''CREATE TABLE IF NOT EXISTS affinity (user_id TEXT PRIMARY KEY, score INTEGER)''')
cursor.execute('''CREATE TABLE IF NOT EXISTS news_archive (id INTEGER PRIMARY KEY, headline TEXT, date TEXT)''')
conn.commit()

def store_memory(category, content):
    """
    Store information in the memories database table.
    
    Args:
        category (str): The category or type of memory
        content (str): The content to store
    """
    cursor.execute("INSERT INTO memories (category, content) VALUES (?, ?)", (category, content))
    conn.commit()

def store_news_archive(headline):
    """
    Store a news headline in the news archive with the current timestamp.
    
    Args:
        headline (str): The news headline to archive
    """
    import datetime
    date = datetime.datetime.now().strftime("%Y-%m-%d %H:%M:%S")
    cursor.execute("INSERT INTO news_archive (headline, date) VALUES (?, ?)", (headline, date))
    conn.commit()

def list_news_archive():
    """
    Retrieve and format the most recent news headlines from the archive.
    
    Returns:
        str: A formatted string containing recent news headlines with dates
    """
    cursor.execute("SELECT headline, date FROM news_archive ORDER BY date DESC LIMIT 10")
    rows = cursor.fetchall()
    if rows:
        return "Here's a brief news archive: " + ", ".join([f"{date}: {headline}" for headline, date in rows])
    return "I haven't archived any news yet."

def get_weather():
    """
    Retrieve current weather information for the default city.
    
    Makes a request to the OpenWeatherMap API, parses the response,
    stores the data in memory, and returns a formatted weather description.
    
    Returns:
        str: A formatted description of the current weather conditions
    """
>>>>>>> 0bdc6956
    try:
        response = requests.get(url)
        data = response.json()
        temp = data["main"]["temp"]
        description = data["weather"][0]["description"]
        return f"The current temperature in {city} is {temp}°C with {description}."
    except:
        return "Sorry, I couldn't fetch the weather data."

# Local news functionality (live news API)
def get_local_news():
<<<<<<< HEAD
    api_key = pan_settings.NEWS_API_KEY
    if not api_key:
        return "News API key is missing in settings."
    
    url = f"https://newsapi.org/v2/top-headlines?country=us&apiKey={api_key}"
=======
    """
    Retrieve the latest news headlines from NewsAPI.
    
    Makes a request to the NewsAPI, parses the response for headlines,
    stores them in both the news archive and memory, and returns a
    formatted summary of the latest news.
    
    Returns:
        str: A formatted summary of the latest news headlines
    """
>>>>>>> 0bdc6956
    try:
        response = requests.get(url)
        data = response.json()
        articles = data.get("articles", [])
        headlines = [article["title"] for article in articles[:5]]
        return "Here are the latest news headlines: " + ", ".join(headlines)
    except:
        return "Sorry, I couldn't fetch the local news."

# User opinions (now persistent)
def list_opinions(user_id, share=False):
<<<<<<< HEAD
    opinions = {
        "AI": "I think AI is a powerful tool that can help humanity.",
        "Climate Change": "I believe we should take action to protect the environment.",
        "Space Exploration": "Exploring the universe is humanity's greatest adventure."
    }
    if share:
        return "Here's what I think: " + ", ".join([f"{topic}: {opinion}" for topic, opinion in opinions.items()])
    return "I have opinions on several topics. Ask me about AI, climate change, or space exploration."

# Adjust stored opinions
def adjust_opinion(topic, new_thought):
    print(f"Adjusting opinion on {topic} to: {new_thought}")

# User affinity (simple example)
user_affinity = {}

def get_affinity(user_id):
    return user_affinity.get(user_id, 0)
=======
    """
    Retrieve and list PAN's opinions on various topics.
    
    Args:
        user_id (str): The ID of the user requesting opinions
        share (bool, optional): Whether to share opinions readily. Defaults to False.
        
    Returns:
        str: Formatted text of PAN's opinions
    """
    # Placeholder: Return dummy opinion
    return "I think technology is fascinating."

def adjust_opinion(topic, new_thought):
    """
    Update PAN's opinion on a specific topic.
    
    Args:
        topic (str): The topic to adjust the opinion on
        new_thought (str): The new opinion content
    """
    # Placeholder: Store or update opinion
    pass

def get_affinity(user_id):
    """
    Retrieve the affinity score for a specific user.
    
    Affinity represents how much PAN trusts or likes a user.
    
    Args:
        user_id (str): The ID of the user to check
        
    Returns:
        int: The affinity score (negative = distrust, positive = trust)
    """
    # Placeholder: Return neutral affinity
    return 0
>>>>>>> 0bdc6956

def warn_low_affinity(user_id):
    """
    Generate a warning message if user has low affinity.
    
    Args:
        user_id (str): The ID of the user to check
        
    Returns:
        str: Warning message if affinity is low, empty string otherwise
    """
    affinity = get_affinity(user_id)
    if affinity < -5:
        return "Warning: I don't trust you much."
    return ""

<<<<<<< HEAD
def multi_step_research(topic, user_id=None):
    response = live_search(topic)
    if "Sorry" in response:
        response = f"I couldn't find detailed information on {topic}."
    return response
=======
def live_search(query, user_id=None):
    """
    Perform a web search for the given query.
    
    Args:
        query (str): The search query text
        user_id (str, optional): The ID of the user making the request. 
                                Defaults to None.
        
    Returns:
        str: Search results or an error message
    """
    # Placeholder: Return generic message
    return f"Sorry, I couldn't find information on '{query}'."

def multi_step_research(topic, user_id=None):
    """
    Perform a multi-step research process on a complex topic.
    
    This function is intended for more in-depth research that may
    involve multiple API calls, database lookups, or inference steps.
    
    Args:
        topic (str): The research topic
        user_id (str, optional): The ID of the user making the request.
                                Defaults to None.
        
    Returns:
        str: Research results or an error message
    """
    # Placeholder stub — extend with multi-step or API chaining logic later
    return live_search(topic, user_id)
>>>>>>> 0bdc6956
<|MERGE_RESOLUTION|>--- conflicted
+++ resolved
@@ -7,7 +7,6 @@
 """
 
 import requests
-<<<<<<< HEAD
 from bs4 import BeautifulSoup
 import pan_settings
 
@@ -21,128 +20,37 @@
 
 # DuckDuckGo Search
 def duckduckgo_search(query):
-    headers = {
-        "User-Agent": "Mozilla/5.0 (Windows NT 10.0; Win64; x64) AppleWebKit/537.36 (KHTML, like Gecko) Chrome/91.0.4472.124 Safari/537.36"
-    }
+    headers = {"User-Agent": "Mozilla/5.0"}
     search_url = f"https://html.duckduckgo.com/html?q={query.replace(' ', '+')}"
     response = requests.get(search_url, headers=headers)
 
     if response.status_code == 200:
         soup = BeautifulSoup(response.text, 'html.parser')
-        results = []
-        for a in soup.find_all('a', class_='result__a', href=True):
-            results.append(a.get_text())
-
-        if results:
-            return f"Top search result: {results[0]}"
-        else:
-            return "Sorry, I couldn't find anything useful."
-
+        results = [a.get_text() for a in soup.find_all('a', class_='result__a')]
+        return results[0] if results else "No relevant result found."
+    
     return "Error: Could not connect to DuckDuckGo."
 
 # Google Search (Fallback)
 def google_search(query):
-    headers = {
-        "User-Agent": "Mozilla/5.0 (Windows NT 10.0; Win64; x64) AppleWebKit/537.36 (KHTML, like Gecko) Chrome/91.0.4472.124 Safari/537.36"
-    }
+    headers = {"User-Agent": "Mozilla/5.0"}
     search_url = f"https://www.google.com/search?q={query.replace(' ', '+')}"
     response = requests.get(search_url, headers=headers)
 
     if response.status_code == 200:
         soup = BeautifulSoup(response.text, 'html.parser')
-        results = []
-        for g in soup.find_all('h3'):
-            results.append(g.get_text())
-
-        if results:
-            return f"Top Google search result: {results[0]}"
-        else:
-            return "Sorry, I couldn't find anything useful."
-
+        results = [g.get_text() for g in soup.find_all('h3')]
+        return results[0] if results else "No relevant result found."
+    
     return "Error: Could not connect to Google."
 
-# Archive for past news (implemented)
-def list_news_archive():
-    archive = [
-        "NASA's Artemis mission launches successfully.",
-        "OpenAI releases GPT-5 with enhanced capabilities.",
-        "Global temperatures hit record highs in 2025."
-    ]
-    return "Here's a brief news archive: " + ", ".join(archive)
-
-# Weather functionality (uses OpenWeatherMap API)
+# Weather Functionality (OpenWeatherMap API)
 def get_weather(city="Kelso", country_code="US"):
     api_key = pan_settings.OPENWEATHERMAP_API_KEY
     if not api_key:
         return "Weather API key is missing in settings."
-    
+
     url = f"http://api.openweathermap.org/data/2.5/weather?q={city},{country_code}&appid={api_key}&units=metric"
-=======
-import sqlite3
-from pan_config import (
-    DATABASE_PATH,
-    WEATHER_API_KEY,
-    NEWS_API_KEY,
-    DEFAULT_CITY,
-    DEFAULT_COUNTRY_CODE
-)
-
-# Database setup for long-term memory
-conn = sqlite3.connect(DATABASE_PATH)
-cursor = conn.cursor()
-cursor.execute('''CREATE TABLE IF NOT EXISTS memories (id INTEGER PRIMARY KEY, category TEXT, content TEXT)''')
-cursor.execute('''CREATE TABLE IF NOT EXISTS opinions (id INTEGER PRIMARY KEY, topic TEXT, opinion TEXT, strength INTEGER)''')
-cursor.execute('''CREATE TABLE IF NOT EXISTS affinity (user_id TEXT PRIMARY KEY, score INTEGER)''')
-cursor.execute('''CREATE TABLE IF NOT EXISTS news_archive (id INTEGER PRIMARY KEY, headline TEXT, date TEXT)''')
-conn.commit()
-
-def store_memory(category, content):
-    """
-    Store information in the memories database table.
-    
-    Args:
-        category (str): The category or type of memory
-        content (str): The content to store
-    """
-    cursor.execute("INSERT INTO memories (category, content) VALUES (?, ?)", (category, content))
-    conn.commit()
-
-def store_news_archive(headline):
-    """
-    Store a news headline in the news archive with the current timestamp.
-    
-    Args:
-        headline (str): The news headline to archive
-    """
-    import datetime
-    date = datetime.datetime.now().strftime("%Y-%m-%d %H:%M:%S")
-    cursor.execute("INSERT INTO news_archive (headline, date) VALUES (?, ?)", (headline, date))
-    conn.commit()
-
-def list_news_archive():
-    """
-    Retrieve and format the most recent news headlines from the archive.
-    
-    Returns:
-        str: A formatted string containing recent news headlines with dates
-    """
-    cursor.execute("SELECT headline, date FROM news_archive ORDER BY date DESC LIMIT 10")
-    rows = cursor.fetchall()
-    if rows:
-        return "Here's a brief news archive: " + ", ".join([f"{date}: {headline}" for headline, date in rows])
-    return "I haven't archived any news yet."
-
-def get_weather():
-    """
-    Retrieve current weather information for the default city.
-    
-    Makes a request to the OpenWeatherMap API, parses the response,
-    stores the data in memory, and returns a formatted weather description.
-    
-    Returns:
-        str: A formatted description of the current weather conditions
-    """
->>>>>>> 0bdc6956
     try:
         response = requests.get(url)
         data = response.json()
@@ -152,38 +60,32 @@
     except:
         return "Sorry, I couldn't fetch the weather data."
 
-# Local news functionality (live news API)
+# Local News Functionality (NewsAPI)
 def get_local_news():
-<<<<<<< HEAD
     api_key = pan_settings.NEWS_API_KEY
     if not api_key:
         return "News API key is missing in settings."
     
     url = f"https://newsapi.org/v2/top-headlines?country=us&apiKey={api_key}"
-=======
-    """
-    Retrieve the latest news headlines from NewsAPI.
-    
-    Makes a request to the NewsAPI, parses the response for headlines,
-    stores them in both the news archive and memory, and returns a
-    formatted summary of the latest news.
-    
-    Returns:
-        str: A formatted summary of the latest news headlines
-    """
->>>>>>> 0bdc6956
     try:
         response = requests.get(url)
-        data = response.json()
-        articles = data.get("articles", [])
+        articles = response.json().get("articles", [])
         headlines = [article["title"] for article in articles[:5]]
-        return "Here are the latest news headlines: " + ", ".join(headlines)
+        return "Here are the latest news headlines: " + ", ".join(headlines) if headlines else "No news available."
     except:
         return "Sorry, I couldn't fetch the local news."
 
-# User opinions (now persistent)
+# Archive for Past News
+def list_news_archive():
+    archive = [
+        "NASA's Artemis mission launches successfully.",
+        "OpenAI releases GPT-5 with enhanced capabilities.",
+        "Global temperatures hit record highs in 2025."
+    ]
+    return "Here's a brief news archive: " + ", ".join(archive)
+
+# User Opinions (Dynamic and Configurable)
 def list_opinions(user_id, share=False):
-<<<<<<< HEAD
     opinions = {
         "AI": "I think AI is a powerful tool that can help humanity.",
         "Climate Change": "I believe we should take action to protect the environment.",
@@ -193,108 +95,25 @@
         return "Here's what I think: " + ", ".join([f"{topic}: {opinion}" for topic, opinion in opinions.items()])
     return "I have opinions on several topics. Ask me about AI, climate change, or space exploration."
 
-# Adjust stored opinions
+# Adjust User Opinions
 def adjust_opinion(topic, new_thought):
     print(f"Adjusting opinion on {topic} to: {new_thought}")
 
-# User affinity (simple example)
+# User Affinity Tracking (Simple Example)
 user_affinity = {}
 
 def get_affinity(user_id):
     return user_affinity.get(user_id, 0)
-=======
-    """
-    Retrieve and list PAN's opinions on various topics.
-    
-    Args:
-        user_id (str): The ID of the user requesting opinions
-        share (bool, optional): Whether to share opinions readily. Defaults to False.
-        
-    Returns:
-        str: Formatted text of PAN's opinions
-    """
-    # Placeholder: Return dummy opinion
-    return "I think technology is fascinating."
-
-def adjust_opinion(topic, new_thought):
-    """
-    Update PAN's opinion on a specific topic.
-    
-    Args:
-        topic (str): The topic to adjust the opinion on
-        new_thought (str): The new opinion content
-    """
-    # Placeholder: Store or update opinion
-    pass
-
-def get_affinity(user_id):
-    """
-    Retrieve the affinity score for a specific user.
-    
-    Affinity represents how much PAN trusts or likes a user.
-    
-    Args:
-        user_id (str): The ID of the user to check
-        
-    Returns:
-        int: The affinity score (negative = distrust, positive = trust)
-    """
-    # Placeholder: Return neutral affinity
-    return 0
->>>>>>> 0bdc6956
 
 def warn_low_affinity(user_id):
-    """
-    Generate a warning message if user has low affinity.
-    
-    Args:
-        user_id (str): The ID of the user to check
-        
-    Returns:
-        str: Warning message if affinity is low, empty string otherwise
-    """
     affinity = get_affinity(user_id)
     if affinity < -5:
         return "Warning: I don't trust you much."
     return ""
 
-<<<<<<< HEAD
+# Multi-Step Research (Extensible)
 def multi_step_research(topic, user_id=None):
     response = live_search(topic)
     if "Sorry" in response:
         response = f"I couldn't find detailed information on {topic}."
-    return response
-=======
-def live_search(query, user_id=None):
-    """
-    Perform a web search for the given query.
-    
-    Args:
-        query (str): The search query text
-        user_id (str, optional): The ID of the user making the request. 
-                                Defaults to None.
-        
-    Returns:
-        str: Search results or an error message
-    """
-    # Placeholder: Return generic message
-    return f"Sorry, I couldn't find information on '{query}'."
-
-def multi_step_research(topic, user_id=None):
-    """
-    Perform a multi-step research process on a complex topic.
-    
-    This function is intended for more in-depth research that may
-    involve multiple API calls, database lookups, or inference steps.
-    
-    Args:
-        topic (str): The research topic
-        user_id (str, optional): The ID of the user making the request.
-                                Defaults to None.
-        
-    Returns:
-        str: Research results or an error message
-    """
-    # Placeholder stub — extend with multi-step or API chaining logic later
-    return live_search(topic, user_id)
->>>>>>> 0bdc6956
+    return response